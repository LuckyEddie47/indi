--- conflicted
+++ resolved
@@ -230,18 +230,12 @@
     ISwitch OSNAlignS[4];
     IText OSNAlignT[5] {};
     ITextVectorProperty OSNAlignTP;
-<<<<<<< HEAD
     
     ISwitchVectorProperty OSOutput1SP;
     ISwitch OSOutput1S[2];
     ISwitchVectorProperty OSOutput2SP;
     ISwitch OSOutput2S[2];
     
-    char OSStat[20];
-    char OldOSStat[20];
-=======
->>>>>>> 8aba6d40
-
     char OSStat[RB_MAX_LEN];
     char OldOSStat[RB_MAX_LEN];
 
