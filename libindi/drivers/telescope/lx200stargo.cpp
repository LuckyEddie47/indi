/*
    Avalon StarGo driver

    Copyright (C) 2018 Wolfgang Reissenberger

    This library is free software; you can redistribute it and/or
    modify it under the terms of the GNU Lesser General Public
    License as published by the Free Software Foundation; either
    version 2.1 of the License, or (at your option) any later version.

    This library is distributed in the hope that it will be useful,
    but WITHOUT ANY WARRANTY; without even the implied warranty of
    MERCHANTABILITY or FITNESS FOR A PARTICULAR PURPOSE.  See the GNU
    Lesser General Public License for more details.

    You should have received a copy of the GNU Lesser General Public
    License along with this library; if not, write to the Free Software
    Foundation, Inc., 51 Franklin Street, Fifth Floor, Boston, MA  02110-1301  USA
*/
#include "lx200stargo.h"

LX200StarGo::LX200StarGo() : LX200Generic::LX200Generic()
{
    setVersion(0, 1);
    /* missing capabilities
     * TELESCOPE_HAS_TIME:
     *    missing commands
     *      :GG# (Get UTC offset time)
     *      :GL# (Get Local Time in 24 hour format)
     *
     * TELESCOPE_HAS_LOCATION
     * reading the location works, setting location not
     *     missing commands
     *       :SgDDD*MM# (Set current site’s longitude)
     *       :StsDD*MM# (Sets the current site latitude)
     *
     * LX200_HAS_ALIGNMENT_TYPE
     *     missing commands
     *        ACK - Alignment Query
     *
     * LX200_HAS_SITES
     *     missing commands
     *        :GM# (Get Site 1 Name)
     *
     * LX200_HAS_TRACKING_FREQ
     *     missing commands
     *        :GT# (Get tracking rate)
     *
     * untested, hence disabled:
     * LX200_HAS_FOCUS
     */

    setLX200Capability(LX200_HAS_PULSE_GUIDING);

    SetTelescopeCapability(TELESCOPE_CAN_PARK | TELESCOPE_CAN_SYNC | TELESCOPE_CAN_GOTO | TELESCOPE_CAN_ABORT |
                           TELESCOPE_HAS_TRACK_MODE, 4);
}

/**************************************************************************************
**
***************************************************************************************/
const char *LX200StarGo::getDefaultName()
{
    return (const char *)"Avalon StarGo";
}


/**************************************************************************************
**
***************************************************************************************/
bool LX200StarGo::Handshake()
{
    if (getLX200RA(PortFD, &currentRA) != 0)
    {
        DEBUG(INDI::Logger::DBG_ERROR, "Error communication with telescope.");
        return false;
    }

    return true;
}


/**************************************************************************************
**
***************************************************************************************/
bool LX200StarGo::ISNewSwitch(const char *dev, const char *name, ISState *states, char *names[], int n)
{

    if (dev != nullptr && strcmp(dev, getDeviceName()) == 0)
    {

        // sync home position
        if (!strcmp(name, SyncHomeSP.name))
        {
            syncHomePosition();
        }
        // tracking mode
        else if (!strcmp(name, TrackModeSP.name))
        {
            if (IUUpdateSwitch(&TrackModeSP, states, names, n) < 0)
                return false;
            int trackMode = IUFindOnSwitchIndex(&TrackModeSP);

            bool result;
            if (trackMode != 3) {
                result = SetTrackMode(trackMode);
            } else {
                result = querySetTracking(false);
            }
            if (result) TrackModeSP.s = IPS_OK;
            else TrackModeSP.s = IPS_ALERT;

            IDSetSwitch(&TrackModeSP, nullptr);
            return result;
         }
    }

    //  Nobody has claimed this, so pass it to the parent
    return LX200Generic::ISNewSwitch(dev, name, states, names, n);
}


/**************************************************************************************
**
***************************************************************************************/
bool LX200StarGo::initProperties()
{
    /* Make sure to init parent properties first */
    if (!LX200Generic::initProperties()) return false;

    IUFillSwitch(&SyncHomeS[0], "SYNC_HOME", "Sync Home", ISS_OFF);
    IUFillSwitchVector(&SyncHomeSP, SyncHomeS, 1, getDeviceName(), "TELESCOPE_SYNC_HOME", "Home Position", MAIN_CONTROL_TAB,
                       IP_RW, ISR_ATMOST1, 60, IPS_IDLE);

    IUFillText(&MountFirmwareInfoT[0], "MOUNT_FIRMWARE_INFO", "Firmware", "");
    IUFillTextVector(&MountInfoTP, MountFirmwareInfoT, 1, getDeviceName(), "MOUNT_INFO", "Mount Info", INFO_TAB, IP_RO, 60, IPS_OK);

    // overwrite the custom tracking mode button
    IUFillSwitch(&TrackModeS[3], "TRACK_NONE", "None", ISS_OFF);

    return true;
}

/**************************************************************************************
**
***************************************************************************************/
bool LX200StarGo::updateProperties()
{
    char firmwareInfo[48] = {0};

    if (! LX200Generic::updateProperties()) return false;

    if (isConnected())
    {
        defineSwitch(&SyncHomeSP);
        if (queryFirmwareInfo(firmwareInfo)) {
            MountFirmwareInfoT[0].text = firmwareInfo;
            defineText(&MountInfoTP);
        }
        bool isParked, isSynched;
        if (queryParkSync(&isParked, &isSynched)) {
            if (isParked) {
                TrackState = SCOPE_PARKED;
                ParkS[0].s = ISS_ON;
                ParkS[1].s = ISS_OFF;
            } else {
                ParkS[1].s = ISS_ON;
                ParkS[0].s = ISS_OFF;
            }
            IDSetSwitch(&ParkSP, nullptr);
            if (isSynched) {
                SyncHomeS[0].s = ISS_ON;
                SyncHomeSP.s = IPS_OK;
                IDSetSwitch(&SyncHomeSP, nullptr);
            }
        }
    }
    else
    {
        deleteProperty(SyncHomeSP.name);
        deleteProperty(MountInfoTP.name);
    }
    return true;
}

/**************************************************************************************
**
***************************************************************************************/
bool LX200StarGo::ReadScopeStatus()
{
    bool result;

    result = LX200Generic::ReadScopeStatus();
    result = UpdateMotionStatus();

    return result;
}

/**************************************************************************************
**
***************************************************************************************/

bool LX200StarGo::UpdateMotionStatus() {

    int motorsState, speedState, nrTrackingSpeed = -1;
    bool result;

    result = queryMountMotionState(&motorsState, &speedState, &nrTrackingSpeed);

    // m = 0 both motors are OFF (no power)
    // m = 1 RA motor OFF DEC motor ON
    // m = 2 RA motor ON DEC motor OFF
    // m = 3 both motors are ON
    switch (motorsState) {
    case 0:
        if (TrackState == SCOPE_PARKING) {
            TrackState = SCOPE_PARKED;
            ParkS[0].s = ISS_ON;
            ParkS[1].s = ISS_OFF;
            ParkSP.s   = IPS_OK;
            IDSetSwitch(&ParkSP, nullptr);
        }
        break;
    }

    // Tracking speeds
    // t = 0 no tracking at all
    // t = 1 tracking at moon speed
    // t = 2 tracking at sun speed
    // t = 3 tracking at stars speed (sidereal speed)
    switch (speedState) {
    case 0:
        if (TrackModeS[TRACK_CUSTOM].s != ISS_ON) {
            IUResetSwitch(&TrackModeSP);
            TrackModeS[TRACK_CUSTOM].s = ISS_ON;
            TrackModeSP.s   = IPS_OK;
            IDSetSwitch(&TrackModeSP, nullptr);
        }
        break;
    case 1:
        if (TrackModeS[TRACK_LUNAR].s != ISS_ON) {
            IUResetSwitch(&TrackModeSP);
            TrackModeS[TRACK_LUNAR].s = ISS_ON;
            TrackModeSP.s   = IPS_OK;
            IDSetSwitch(&TrackModeSP, nullptr);
        }
        break;
    case 2:
        if (TrackModeS[TRACK_SOLAR].s != ISS_ON) {
            IUResetSwitch(&TrackModeSP);
            TrackModeS[TRACK_SOLAR].s = ISS_ON;
            TrackModeSP.s   = IPS_OK;
            IDSetSwitch(&TrackModeSP, nullptr);
        }
        break;
    case 3:
        if (TrackModeS[TRACK_SIDEREAL].s != ISS_ON) {
            IUResetSwitch(&TrackModeSP);
            TrackModeS[TRACK_SIDEREAL].s = ISS_ON;
            TrackModeSP.s   = IPS_OK;
            IDSetSwitch(&TrackModeSP, nullptr);
        }
        break;
    }

    // No tracking speeds
    // s = 0 GUIDE speed
    // s = 1 CENTERING speed
    // s = 2 FINDING speed
    // s = 3 SLEWING speed
    switch (nrTrackingSpeed) {
    case 0:
        if (CurrentSlewRate != SLEW_GUIDE) {
            IUResetSwitch(&SlewRateSP);
            CurrentSlewRate = SLEW_GUIDE;
            SlewRateS[SLEW_GUIDE].s = ISS_ON;
            SlewRateSP.s   = IPS_OK;
            IDSetSwitch(&SlewRateSP, nullptr);
        }
        break;
    case 1:
        if (CurrentSlewRate != SLEW_CENTERING) {
            IUResetSwitch(&SlewRateSP);
            CurrentSlewRate = SLEW_CENTERING;
            SlewRateS[SLEW_CENTERING].s = ISS_ON;
            SlewRateSP.s   = IPS_OK;
            IDSetSwitch(&SlewRateSP, nullptr);
        }
        break;
    case 2:
        if (CurrentSlewRate != SLEW_FIND) {
            IUResetSwitch(&SlewRateSP);
            CurrentSlewRate = SLEW_FIND;
            SlewRateS[SLEW_FIND].s = ISS_ON;
            SlewRateSP.s   = IPS_OK;
            IDSetSwitch(&SlewRateSP, nullptr);
        }
        break;
    case 3:
        if (CurrentSlewRate != SLEW_MAX) {
            IUResetSwitch(&SlewRateSP);
            CurrentSlewRate = SLEW_MAX;
            SlewRateS[SLEW_MAX].s = ISS_ON;
            SlewRateSP.s   = IPS_OK;
            IDSetSwitch(&SlewRateSP, nullptr);
        }
        break;
    }


    return result;
}


/**************************************************************************************
**
***************************************************************************************/

bool LX200StarGo::syncHomePosition()
{
    double siteLong = 0.0;
    double lst;

    // step one: determine site longitude
    if (getSiteLongitude(&siteLong) != TTY_OK)
    {
        DEBUG(INDI::Logger::DBG_WARNING, "Failed to get site latitude from device.");
        return false;
    }

    // determine local sidereal time
    lst = get_local_sidereal_time(siteLong);
    LOGF_DEBUG("Current local sidereal time = %.8f", lst);

    // translate into hh:mm:ss
    int h=0, m=0, s=0;
    getSexComponents(lst, &h, &m, &s);

    char cmd[12];
    sprintf(cmd, ":X31%02d%02d%02d#", h, m, s);
    LOGF_DEBUG("Executing CMD <%s>", cmd);

    int result = TTY_OK;
    result = setStandardProcedure(PortFD, cmd);

    if (result == TTY_OK)
    {
        DEBUG(INDI::Logger::DBG_DEBUG, "Synching home position succeeded.");
        SyncHomeSP.s = IPS_OK;
    } else
    {
        DEBUG(INDI::Logger::DBG_WARNING, "Synching home position failed.");
        SyncHomeSP.s = IPS_ALERT;
    }
    IDSetSwitch(&SyncHomeSP, nullptr);
    return (result == TTY_OK);
}


/**************************************************************************************
**
***************************************************************************************/

void LX200StarGo::getBasicData()
{
    if (!isSimulation())
    {
        checkLX200Format(PortFD);

        if (genericCapability & LX200_HAS_ALIGNMENT_TYPE)
            getAlignment();


        if (genericCapability & LX200_HAS_TRACKING_FREQ)
        {
            if (getTrackFreq(PortFD, &TrackFreqN[0].value) < 0)
                DEBUG(INDI::Logger::DBG_ERROR, "Failed to get tracking frequency from device.");
            else
                IDSetNumber(&TrackingFreqNP, nullptr);
        }

    }

    if (sendLocationOnStartup && (GetTelescopeCapability() & TELESCOPE_HAS_LOCATION))
        sendScopeLocation();
    if (sendTimeOnStartup && (GetTelescopeCapability() & TELESCOPE_HAS_TIME))
        sendScopeTime();
}


/**************************************************************************************
**
***************************************************************************************/
bool LX200StarGo::sendScopeLocation()
{
    if (isSimulation())
    {
        return LX200Generic::sendScopeLocation();
    }

    double siteLat = 0.0, siteLong = 0.0;
    if (getSiteLatitude(&siteLat) != TTY_OK)
    {
        DEBUG(INDI::Logger::DBG_WARNING, "Failed to get site latitude from device.");
        return false;
    }
    if (getSiteLongitude(&siteLong) != TTY_OK)
    {
        DEBUG(INDI::Logger::DBG_WARNING, "Failed to get site longitude from device.");
        return false;
    }
    LocationNP.np[LOCATION_LATITUDE].value = siteLat;
    LocationNP.np[LOCATION_LONGITUDE].value = siteLong;

    DEBUGF(INDI::Logger::DBG_DEBUG, "Mount Controller Latitude: %g Longitude: %g", LocationN[LOCATION_LATITUDE].value, LocationN[LOCATION_LONGITUDE].value);

    IDSetNumber(&LocationNP, nullptr);

    return true;
}


/**************************************************************************************
**
***************************************************************************************/

bool LX200StarGo::updateLocation(double latitude, double longitude, double elevation)
{
    INDI_UNUSED(elevation);

    if (isSimulation())
        return true;

    if (!isSimulation() && setSiteLongitude(longitude) < 0)
    {
        DEBUG(INDI::Logger::DBG_ERROR, "Error setting site longitude coordinates");
        return false;
    }

    if (!isSimulation() && setSiteLatitude(latitude) < 0)
    {
        DEBUG(INDI::Logger::DBG_ERROR, "Error setting site latitude coordinates");
        return false;
    }

    char l[32]={0}, L[32]={0};
    fs_sexa(l, latitude, 3, 3600);
    fs_sexa(L, longitude, 4, 3600);

    DEBUGF(INDI::Logger::DBG_SESSION, "Site location updated to Lat %.32s - Long %.32s", l, L);

    return true;
}

/*
 * Determine the site latitude. In contrast to a standard LX200 implementation,
 * StarGo returns the location in arc seconds precision.
 */

int LX200StarGo::getSiteLatitude(double *siteLat) {
    return getCommandSexa(PortFD, siteLat, ":Gt#");
}

/*
 * Determine the site longitude. In contrast to a standard LX200 implementation,
 * StarGo returns the location in arc seconds precision.
 */

int LX200StarGo::getSiteLongitude(double *siteLong) {
    return getCommandSexa(PortFD, siteLong, ":Gg#");
}

/*
 * Determine the site longitude. In contrast to a standard LX200 implementation,
 * StarGo returns the location in arc seconds precision.
 */
int LX200StarGo::setSiteLongitude(double Long)
{
    int d, m, s;
    char read_buffer[32];

    getSexComponents(Long, &d, &m, &s);

    snprintf(read_buffer, sizeof(read_buffer), ":Sg%+03d*%02d:%02d#", d, m, s);

    return (setStandardProcedure(PortFD, read_buffer));
}

int LX200StarGo::setSiteLatitude(double Lat)
{
    int d, m, s;
    char read_buffer[32];

    getSexComponents(Lat, &d, &m, &s);

    snprintf(read_buffer, sizeof(read_buffer), ":St%+03d*%02d:%02d#", d, m, s);

    return (setStandardProcedure(PortFD, read_buffer));
}


/**************************************************************************************
**
***************************************************************************************/

bool LX200StarGo::Park() {
    // in: :X362#
    // out: "pB#"

    char response[AVALON_RESPONSE_BUFFER_LENGTH] = {0};
    if (sendQuery(":X362#", response) && strcmp(response, "pB#") == 0) {
        DEBUGF(INDI::Logger::DBG_DEBUG, "%s: Parking scope...", getDeviceName());

        // update state
        TrackState = SCOPE_PARKING;
        return true;
    } else {
        DEBUGF(INDI::Logger::DBG_ERROR, "%s: Parking failed.", getDeviceName());
        return false;
    }


}

bool LX200StarGo::UnPark() {
    // in: :X370#
    // out: "p0#"

    char response[AVALON_RESPONSE_BUFFER_LENGTH] = {0};
    if (sendQuery(":X370#", response) && strcmp(response, "p0#") == 0) {
        DEBUGF(INDI::Logger::DBG_DEBUG, "%s: Scope Unparked.", getDeviceName());
        TrackState = SCOPE_TRACKING;
        return true;
    } else {
        DEBUGF(INDI::Logger::DBG_ERROR, "%s: Unpark failed.", getDeviceName());
        return false;
    }

}

/*********************************************************************************
 * Queries
 *********************************************************************************/

/**
 * @brief Send a LX200 query to the communication port and read the result.
 * @param cmd LX200 query
 * @param response answer
 * @return true if the command succeeded, false otherwise
 */
bool LX200StarGo::sendQuery(const char* cmd, char* response) {
    flush();
    if(!transmit(cmd)) {
        DEBUGF(INDI::Logger::DBG_ERROR, "%s: query <%s> failed.", getDeviceName(), cmd);
        return false;
    }
    int bytesReceived = 0;
    if (!receive(response, &bytesReceived)) {
        DEBUGF(INDI::Logger::DBG_ERROR, "%s: Failed to receive response to <%s>.", getDeviceName(), cmd);
        return false;
    }
    return true;
}

/**
 * @brief Query the motion state of the mount.
 * @param motorsState - tracking status of RA and DEC motor
 * @param speedState - 0 no tracking at all, 1 tracking at moon speed
 *        2 tracking at sun speed, 3 tracking at stars speed (sidereal speed)
 * @param nrTrackingSpeed
 * @return true if the command succeeded, false otherwise
 */
bool LX200StarGo::queryMountMotionState(int* motorsState, int* speedState, int* nrTrackingSpeed) {
    // Command  - :X3C#

    flush();
    if (!transmit(":X3C#")) {
        DEBUGF(INDI::Logger::DBG_ERROR, "%s: Failed to send query mount motion state command.", getDeviceName());
        return false;
    }
    char response[AVALON_RESPONSE_BUFFER_LENGTH] = {0};
    int bytesReceived = 0;
    if (!receive(response, &bytesReceived)) {
        DEBUGF(INDI::Logger::DBG_ERROR, "%s: Failed to receive query mount motion state response.", getDeviceName());
        return false;
    }
    flush();
    int tempMotorsState = 0;
    int tempSpeedState = 0;
    int tempNrTrackingSpeed = 0;
    int returnCode = sscanf(response, ":Z1%01d%01d%01d", &tempMotorsState, &tempSpeedState, &tempNrTrackingSpeed);
    if (returnCode <= 0) {
       DEBUGF(INDI::Logger::DBG_ERROR, "%s: Failed to parse query mount motion state response '%s'.", getDeviceName(), response);
       return false;
    }
    (*motorsState) = tempMotorsState;
    (*speedState) = tempSpeedState;
    (*nrTrackingSpeed) = tempNrTrackingSpeed;

    return true;
}

<<<<<<< HEAD

/**
 * @brief Enable / disable tracking of the mount
 * @param enable if true, tracking is enabled
 * @return true if the command succeeded, false otherwise
 */
=======
bool LX200StarGo::queryParkSync (bool* isParked, bool* isSynched) {
    // Command   - :X38#
    // Answer unparked         - p0
    // Answer at home position - p1
    // Answer parked           - p2

    int bytesReceived = 0;
    char response[AVALON_RESPONSE_BUFFER_LENGTH] = {0};

    flush();
    if (!transmit(":X38#")) {
        DEBUGF(INDI::Logger::DBG_ERROR, "%s: Failed to send get parking status request.", getDeviceName());
        return false;
    }
    if (!receive(response, &bytesReceived)) {
        DEBUGF(INDI::Logger::DBG_ERROR, "%s: Failed to receive get parking status response.", getDeviceName());
        return false;
    }
    int answer = 0;
    if (! sscanf(response, "p%01d", &answer)) {
        DEBUGF(INDI::Logger::DBG_ERROR, "%s: Unexpected parking status response '%s'.", getDeviceName(), response);
        return false;
    }

    switch (answer) {
    case 0: (*isParked) = false; (*isSynched) = false; break;
    case 1: (*isParked) = false; (*isSynched) = true; break;
    case 2: (*isParked) = true; (*isSynched) = true; break;
    }
    return true;
}

>>>>>>> b7c9653e
bool LX200StarGo::querySetTracking (bool enable) {
    // Command tracking on  - :X122#
    //         tracking off - :X120#

    flush();
    if (enable) {
        if (!transmit(":X122#")) {
            DEBUGF(INDI::Logger::DBG_ERROR, "%s: Failed to send query for enable tracking.", getDeviceName());
            return false;
        }
    } else {
        if (!transmit(":X120#")) {
            DEBUGF(INDI::Logger::DBG_ERROR, "%s: Failed to send query for disable tracking.", getDeviceName());
            return false;
        }
    }
    return true;
}


/**
 * @brief Retrieve the firmware info from the mount
 * @param firmwareInfo - firmware description
 * @return
 */
bool LX200StarGo::queryFirmwareInfo (char* firmwareInfo) {

    int bytesReceived = 0;
    std::string infoStr;
    char manufacturer[AVALON_RESPONSE_BUFFER_LENGTH] = {0};

    // step 1: retrieve manufacturer
    flush();
    if (!transmit(":GVP#")) {
        DEBUGF(INDI::Logger::DBG_ERROR, "%s: Failed to send get manufacturer request.", getDeviceName());
        return false;
    }
    if (!receive(manufacturer, &bytesReceived)) {
        DEBUGF(INDI::Logger::DBG_ERROR, "%s: Failed to receive get manufacturer response.", getDeviceName());
        return false;
    }
    // Replace # with \0
    infoStr.assign(manufacturer, bytesReceived - 1);
    flush();

    // step 2: retrieve firmware version
    char firmwareVersion[AVALON_RESPONSE_BUFFER_LENGTH] = {0};
    if (!transmit(":GVN#")) {
        DEBUGF(INDI::Logger::DBG_ERROR, "%s: Failed to send get firmware version request.", getDeviceName());
        return false;
    }
    if (!receive(firmwareVersion, &bytesReceived)) {
        DEBUGF(INDI::Logger::DBG_ERROR, "%s: Failed to receive get firmware version response.", getDeviceName());
        return false;
    }
    infoStr.append(" - ").append(firmwareVersion, bytesReceived -1);
    flush();

    // step 3: retrieve firmware date
    char firmwareDate[AVALON_RESPONSE_BUFFER_LENGTH] = {0};
    if (!transmit(":GVD#")) {
        DEBUGF(INDI::Logger::DBG_ERROR, "%s: Failed to send get firmware date request.", getDeviceName());
        return false;
    }
    if (!receive(firmwareDate, &bytesReceived)) {
        DEBUGF(INDI::Logger::DBG_ERROR, "%s: Failed to receive get firmware date response.", getDeviceName());
        return false;
    }
    infoStr.append(" - ").append(firmwareDate, 1, bytesReceived - 2);

    strcpy(firmwareInfo, infoStr.c_str());

    return true;
}

/*********************************************************************************
 * Helper functions
 *********************************************************************************/


/**
 * @brief Receive answer from the communication port.
 * @param buffer - buffer holding the answer
 * @param bytes - number of bytes contained in the answer
 * @author CanisUrsa
 * @return true if communication succeeded, false otherwise
 */
bool LX200StarGo::receive(char* buffer, int* bytes) {
    int returnCode = tty_read_section(PortFD, buffer, '#', AVALON_TIMEOUT, bytes);
    if (returnCode != TTY_OK) {
        char errorString[MAXRBUF];
        tty_error_msg(returnCode, errorString, MAXRBUF);
        DEBUGF(INDI::Logger::DBG_WARNING, "%s: Failed to receive full response: %s.", getDeviceName(), errorString);
        return false;
    }
    return true;
}

/**
 * @brief Flush the communication port.
 * @author CanisUrsa
 */
void LX200StarGo::flush() {
    tcflush(PortFD, TCIOFLUSH);
}

bool LX200StarGo::transmit(const char* buffer) {
    int bytesWritten = 0;
    int returnCode = tty_write_string(PortFD, buffer, &bytesWritten);
    if (returnCode != TTY_OK) {
        char errorString[MAXRBUF];
        tty_error_msg(returnCode, errorString, MAXRBUF);
        DEBUGF(INDI::Logger::DBG_WARNING, "%s: Failed to transmit %s. Wrote %d bytes and got error %s.", getDeviceName(), buffer, bytesWritten, errorString);
        return false;
    }
    return true;
}<|MERGE_RESOLUTION|>--- conflicted
+++ resolved
@@ -600,14 +600,12 @@
     return true;
 }
 
-<<<<<<< HEAD
 
 /**
  * @brief Enable / disable tracking of the mount
  * @param enable if true, tracking is enabled
  * @return true if the command succeeded, false otherwise
  */
-=======
 bool LX200StarGo::queryParkSync (bool* isParked, bool* isSynched) {
     // Command   - :X38#
     // Answer unparked         - p0
@@ -640,7 +638,6 @@
     return true;
 }
 
->>>>>>> b7c9653e
 bool LX200StarGo::querySetTracking (bool enable) {
     // Command tracking on  - :X122#
     //         tracking off - :X120#
